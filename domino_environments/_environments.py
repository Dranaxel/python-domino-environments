--- conflicted
+++ resolved
@@ -260,10 +260,7 @@
         if response.ok:
             return (response, response.url.split("/")[4])
         else:
-<<<<<<< HEAD
             # Should we maybe raise an exception here?
-=======
->>>>>>> 8b3b6127
             return (response, None)
 
     def get_revision_details(self, environment: Environment, revision_id: str = None) -> dict:
